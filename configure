#!/bin/bash

function USAGE() {
    echo "Usage: $0 [OPTION]"
    echo "OPTION:"
    echo "  -h, --help      help"
    echo "      --prefix    prefix directory"
    echo "      --libdir    library directory"
    echo "      --package   package name"
    echo "  -c, --clean     rm makefile"
}

makef=makefile

# parse options
prefix='/usr/local'
libdir=''
package=`basename $PWD`

ARGS=`getopt -o hc \
             --long help,prefix:,libdir:,package:,clean \
             -n $0 -- "$@"`
if [ $? != 0 ]; then USAGE; exit -1; fi

eval set -- "$ARGS"
while :
do
    opt="$1"
    case "$1" in
        -h|--help) USAGE; exit;;
        -c|--clean) echo "remove $makef"; rm $makef; exit;;
           --prefix) prefix=$2; shift 2;;
           --libdir) libdir=$2; shift 2;;
           --package) package=$2; shift 2;;
        --) shift; break;;
    esac
done

if [ x"$libdir" == x ]
then
    if [ x"$prefix" != x"/" ]; then prefix=${prefix%/}/; fi
    libdir=${prefix}lib
else
    if [ x"$libdir" != x"/" ]; then libdir=${libdir%/}; fi
fi

echo "package: $package"
echo "libdir: $libdir"
echo

cat >$makef <<EOF
package=$package

libdir=$libdir

moddir=\$(libdir)/\$(package)

all:
	echo "all finished"

install:
	[ -d \$(moddir) ] || mkdir \$(moddir)
	cp *.py \$(moddir)
EOF

# subfolders
<<<<<<< HEAD
subds=(io plot gui)

=======
subds=(plot)
>>>>>>> bcff101a
for subd in "${subds[@]}"
do
    echo "cp dir: $subd ==> $libdir/$package/$subd"

    echo -e "\tmake $subd" >> $makef
done

echo >>$makef

## subtasks
echo ".PHONY: ${subds[@]}">>$makef

for subd in "${subds[@]}"
do
    echo "subtasks: $subd"

    echo "$subd:">>$makef
    echo -e "\t[ -d \$(moddir)/$subd ] || mkdir \$(moddir)/$subd" >> $makef
    echo -e "\tcp -r $subd/* \$(moddir)/$subd" >> $makef
done

echo >>$makef

echo

# other tasks
echo "task: clean"

echo >>$makef
echo "clean:">>$makef
echo -e "\trm -rf \$(moddir)/*">>$makef

echo "task: rmdir"
echo >>$makef
echo "rmdir:">>$makef
echo -e "\trm -rf \$(moddir)/*">>$makef
echo -e "\trmdir \$(moddir)">>$makef

echo >>$makef

for subd in "${subds[@]}"
do
    echo "task: rm$subd"
    echo "rm$subd:">>$makef
    echo -e "\trm -rf \$(moddir)/$subd">>$makef
done<|MERGE_RESOLUTION|>--- conflicted
+++ resolved
@@ -64,12 +64,9 @@
 EOF
 
 # subfolders
-<<<<<<< HEAD
 subds=(io plot gui)
 
-=======
-subds=(plot)
->>>>>>> bcff101a
+
 for subd in "${subds[@]}"
 do
     echo "cp dir: $subd ==> $libdir/$package/$subd"
